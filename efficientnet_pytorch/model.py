--- conflicted
+++ resolved
@@ -238,7 +238,6 @@
         Returns:
             Dictionary of last intermediate features
             with reduction levels i in [1, 2, 3, 4, 5].
-<<<<<<< HEAD
             Example:
                 >>> import torch
                 >>> from efficientnet.model import EfficientNet
@@ -251,20 +250,6 @@
                 >>> print(endpoints['reduction_4'].shape)  # torch.Size([1, 112, 14, 14])
                 >>> print(endpoints['reduction_5'].shape)  # torch.Size([1, 320, 7, 7])
                 >>> print(endpoints['reduction_6'].shape)  # torch.Size([1, 1280, 7, 7])
-=======
-
-        Example:
-            >>> import torch
-            >>> from efficientnet.model import EfficientNet
-            >>> inputs = torch.rand(1, 3, 224, 224)
-            >>> model = EfficientNet.from_pretrained('efficientnet-b0')
-            >>> endpoints = model.extract_endpoints(inputs)
-            >>> print(endpoints['reduction_1'].shape)  # torch.Size([1, 16, 112, 112])
-            >>> print(endpoints['reduction_2'].shape)  # torch.Size([1, 24, 56, 56])
-            >>> print(endpoints['reduction_3'].shape)  # torch.Size([1, 40, 28, 28])
-            >>> print(endpoints['reduction_4'].shape)  # torch.Size([1, 112, 14, 14])
-            >>> print(endpoints['reduction_5'].shape)  # torch.Size([1, 1280, 7, 7])
->>>>>>> bb5a4fc7
         """
         endpoints = dict()
 
@@ -279,13 +264,9 @@
                 drop_connect_rate *= float(idx) / len(self._blocks)  # scale drop connect_rate
             x = block(x, drop_connect_rate=drop_connect_rate)
             if prev_x.size(2) > x.size(2):
-<<<<<<< HEAD
-                endpoints['reduction_{}'.format(len(endpoints)+1)] = prev_x
+                endpoints['reduction_{}'.format(len(endpoints) + 1)] = prev_x
             elif idx == len(self._blocks) - 1:
-                endpoints['reduction_{}'.format(len(endpoints)+1)] = x
-=======
-                endpoints['reduction_{}'.format(len(endpoints) + 1)] = prev_x
->>>>>>> bb5a4fc7
+                endpoints['reduction_{}'.format(len(endpoints) + 1)] = x
             prev_x = x
 
         # Head
